--- conflicted
+++ resolved
@@ -26,29 +26,22 @@
 	S3ForcePathStyle    bool   `mapstructure:"s3_force_path_style"`
 }
 
-<<<<<<< HEAD
 type Notifications struct {
 	OpAMP *component.ID `mapstructure:"opamp"`
-=======
+}
+
 type Encoding struct {
 	Extension component.ID `mapstructure:"extension"`
 	Suffix    string       `mapstructure:"suffix"`
->>>>>>> 6b87fd97
 }
 
 // Config defines the configuration for the file receiver.
 type Config struct {
-<<<<<<< HEAD
 	S3Downloader  S3DownloaderConfig `mapstructure:"s3downloader"`
 	StartTime     string             `mapstructure:"starttime"`
 	EndTime       string             `mapstructure:"endtime"`
+	Encodings     []Encoding         `mapstructure:"encodings"`
 	Notifications Notifications      `mapstructure:"notifications"`
-=======
-	S3Downloader S3DownloaderConfig `mapstructure:"s3downloader"`
-	StartTime    string             `mapstructure:"starttime"`
-	EndTime      string             `mapstructure:"endtime"`
-	Encodings    []Encoding         `mapstructure:"encodings"`
->>>>>>> 6b87fd97
 }
 
 const (
